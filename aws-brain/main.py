--- conflicted
+++ resolved
@@ -202,14 +202,11 @@
             
             if attachment and len(attachment) > 0:
                 # Intent: detect_file (direct document processing)
+                # Intent: detect_file (direct document processing)
                 intent_type = "detect_file"
                 logger.info("🔍 INTENT DETECTED: detect_file (attachment provided)")
                 print("🔍 INTENT DETECTED: detect_file (attachment provided)")  # CloudWatch visibility
-<<<<<<< HEAD
                 response = self.handle_document_processing_with_confirmation(user_id, session_id, message, attachment, message_id)
-=======
-                response = self.handle_document_detection_with_api(user_id, session_id, message, attachment, message_id)
->>>>>>> 40ca07ec
             
             elif session_id == "(new-session)":
                 # Intent: first_time_connection
@@ -398,6 +395,7 @@
     def handle_detect_file(self, user_id: str, session_id: str, message: str, attachment: list, message_id: str) -> dict:
         """
         Handle file detection using textract service with blur detection and data confirmation
+        Handle file detection using textract service with blur detection and data confirmation
         """
         logger.info("🔍 Processing DETECT_FILE intent")
         logger.info(f"👤 User ID: {user_id}")
@@ -422,7 +420,6 @@
             if response.status_code == 200:
                 extraction_result = response.json()
                 logger.info(f"✅ Textract service response received")
-<<<<<<< HEAD
                 print(f"✅ OCR API Success response sample: {json.dumps(extraction_result, indent=2)[:500]}...")  # Enhanced logging
                 
                 # Check for blur analysis
@@ -445,32 +442,10 @@
                     }
                     return blur_response
                 
-=======
-                
-                # Check for blur analysis
-                blur_analysis = extraction_result.get('blur_analysis', {})
-                overall_assessment = blur_analysis.get('overall_assessment', {})
-                is_blurry = overall_assessment.get('is_blurry', False)
-                
-                logger.info(f"📷 Image blur analysis - Is blurry: {is_blurry}")
-                
-                if is_blurry:
-                    # Ask user to reupload due to blur
-                    logger.info("⚠️ Image detected as blurry, requesting reupload")
-                    
-                    blur_response = {
-                        'messageId': message_id,
-                        'message': 'The image you uploaded appears to be blurry or unclear. Please take a clearer photo and upload it again for better processing.',
-                        'sessionId': session_id,
-                        'attachment': [],
-                        'createdAt': self.get_iso_timestamp()
-                    }
-                    return blur_response
-                
->>>>>>> 40ca07ec
                 # Extract key information
                 detected_category = extraction_result.get('category_detection', {}).get('detected_category', 'unknown')
                 extracted_data = extraction_result.get('extracted_data', {})
+                
                 
                 logger.info(f"🏷️ Detected category: {detected_category}")
                 logger.info(f"📊 Extracted data: {json.dumps(extracted_data, indent=2)}")
@@ -479,6 +454,7 @@
                 collection_name = user_id
                 chat_collection = self.db[collection_name]
                 logger.info(f"💾 Storing extraction result to MongoDB collection '{collection_name}'")
+                
                 
                 try:
                     update_result = chat_collection.update_one(
@@ -494,7 +470,18 @@
                                     'detected_category': detected_category,
                                     'extraction_result': extraction_result,
                                     'extracted_data': extracted_data
+                                    'extraction_result': extraction_result,
+                                    'extracted_data': extracted_data
                                 }
+                            },
+                            '$set': {
+                                'extracted_data': extracted_data,  # Store at session level too
+                                'document_category': detected_category
+                            },
+                            '$unset': {
+                                'awaiting_document_upload': '',  # Clear awaiting state since document is uploaded
+                                'document_prompt_sent': ''
+                            }
                             },
                             '$set': {
                                 'extracted_data': extracted_data,  # Store at session level too
@@ -507,6 +494,7 @@
                         }
                     )
                     logger.info(f"✅ Stored to collection '{collection_name}' and cleared awaiting document state. Modified count: {update_result.modified_count}")
+                    logger.info(f"✅ Stored to collection '{collection_name}' and cleared awaiting document state. Modified count: {update_result.modified_count}")
                 except Exception as e:
                     logger.error(f"❌ Failed to store to collection '{collection_name}': {str(e)}")
                 
@@ -518,9 +506,13 @@
                 # Generate confirmation message with extracted key data
                 confirmation_message = self.generate_data_confirmation_message(detected_category, extracted_data)
                 logger.info(f"💬 Generated confirmation message: {confirmation_message}")
+                # Generate confirmation message with extracted key data
+                confirmation_message = self.generate_data_confirmation_message(detected_category, extracted_data)
+                logger.info(f"💬 Generated confirmation message: {confirmation_message}")
                 
                 response_data = {
                     'messageId': message_id,
+                    'message': confirmation_message,
                     'message': confirmation_message,
                     'sessionId': session_id,
                     'attachment': [{
@@ -786,9 +778,26 @@
                 logger.info(f"🏷️ Topic detected: {topic}")
                 
                 # Check current session document
+                # Check current session document
                 current_session = chat_collection.find_one({'userId': user_id, 'sessionId': session_id})
                 
                 if current_session:
+                    # Check if session has topic field at document level
+                    session_has_topic = 'topic' in current_session
+                    current_session_topic = current_session.get('topic', None)
+                    
+                    logger.info(f"📋 Current session has topic field: {session_has_topic}")
+                    logger.info(f"📋 Current session topic: {current_session_topic}")
+                    
+                    # Only create new session if:
+                    # 1. Session has topic field AND 
+                    # 2. New topic is different from current topic
+                    if session_has_topic and current_session_topic != topic:
+                        # Create new session for different topic
+                        new_session_id = str(uuid.uuid4())
+                        logger.info(f"🆔 Creating new session for different topic '{current_session_topic}' → '{topic}': {new_session_id}")
+                        
+                        # Close current session
                     # Check if session has topic field at document level
                     session_has_topic = 'topic' in current_session
                     current_session_topic = current_session.get('topic', None)
@@ -935,7 +944,6 @@
                 except Exception as e:
                     logger.error(f"❌ Failed to add message to current session: {str(e)}")
             
-<<<<<<< HEAD
             # Clear extendYear field for all intents except check_context (which can restore license renewal context)
             if intent_name != 'check_context':
                 try:
@@ -948,8 +956,6 @@
                 except Exception as e:
                     logger.error(f"❌ Failed to clear extendYear field: {str(e)}")
 
-=======
->>>>>>> 40ca07ec
             # Check if specific intents require document upload
             requires_document_upload = intent_name in ['renew_license', 'pay_tnb_bill']
             document_already_uploaded = self.check_document_uploaded_in_session(user_id, current_session_id, intent_name)
@@ -963,7 +969,6 @@
                 logger.info("📄 Handling document_upload intent")
                 reply = self.handle_document_upload_intent(user_id, current_session_id, message, message_id)['message']
             
-<<<<<<< HEAD
             # Handle check_context intent for context-less confirmations
             elif intent_name == 'check_context':
                 logger.info("🔍 Handling check_context intent - looking up recent document data")
@@ -986,8 +991,6 @@
                 # Note: check_context intent should NOT start a new session, context restoration
                 # is handled within the check_recent_document_context method by updating current session
             
-=======
->>>>>>> 40ca07ec
             elif requires_document_upload and not document_already_uploaded:
                 # Prompt user to upload document for these specific intents
                 logger.info(f"📎 Intent '{intent_name}' requires document upload - prompting user")
@@ -1023,7 +1026,6 @@
                 reply = f"I'm still waiting for you to upload the required document for {intent_name}. Please upload the document so I can assist you further."
                 logger.info(f"⏳ Reminding user to upload document for intent: {intent_name}")
             
-<<<<<<< HEAD
             elif awaiting_document and not document_already_uploaded:
                 # User is awaiting document upload - only allow exit commands or enforce document upload
                 if self.is_exit_or_restart_command(message):
@@ -1347,11 +1349,6 @@
                         else:
                             # Generate normal response based on intent
                             reply = self.generate_intent_response(intent_result, message)
-=======
-            else:
-                # Generate normal response based on intent
-                reply = self.generate_intent_response(intent_result, message)
->>>>>>> 40ca07ec
             
             logger.info(f"💬 Generated reply: {reply}")
             
@@ -1377,301 +1374,7 @@
             }
             return error_response
     
-<<<<<<< HEAD
     def handle_license_renewal_flow(self, user_id: str, session_id: str, message: str, intent_result: dict, message_id: str) -> dict:
-=======
-    def handle_document_upload_intent(self, user_id: str, session_id: str, message: str, message_id: str) -> dict:
-        """
-        Handle document_upload intent - when user mentions uploading a document but hasn't attached one yet
-        """
-        logger.info("📄 Processing DOCUMENT_UPLOAD intent")
-        logger.info(f"👤 User ID: {user_id}")
-        logger.info(f"🔗 Session ID: {session_id}")
-        logger.info(f"💬 Message: {message}")
-        
-        # Prompt user to upload the document
-        upload_prompt = """I'm ready to help you process your document! 📋
-
-Please upload your document by taking a clear photo and sending it to me. I can process various types of documents including:
-
-📸 **Driving License** - for license renewals and verification
-📸 **TNB Bills** - for bill payments and account verification  
-📸 **IC (Identity Card)** - for identity verification
-📸 **Other Government Documents** - for various services
-
-Please ensure the photo is clear and all text is readable for accurate processing."""
-
-        collection_name = user_id
-        chat_collection = self.db[collection_name]
-        
-        try:
-            # Add message to session
-            message_doc = {
-                'messageId': message_id,
-                'message': message,
-                'timestamp': self.get_iso_timestamp(),
-                'type': 'user',
-                'intent': 'document_upload'
-            }
-            
-            update_result = chat_collection.update_one(
-                {'userId': user_id, 'sessionId': session_id},
-                {
-                    '$push': {'messages': message_doc},
-                    '$set': {'awaiting_document_upload': 'document_upload', 'document_prompt_sent': True}
-                }
-            )
-            logger.info(f"✅ Added document upload intent message and marked session as awaiting document. Modified count: {update_result.modified_count}")
-        except Exception as e:
-            logger.error(f"❌ Failed to update session for document upload intent: {str(e)}")
-        
-        response_data = {
-            'messageId': message_id,
-            'message': upload_prompt,
-            'sessionId': session_id,
-            'attachment': [],
-            'createdAt': self.get_iso_timestamp()
-        }
-        
-        logger.info("✅ DOCUMENT_UPLOAD intent processing completed")
-        return response_data
-
-    def handle_document_detection_with_api(self, user_id: str, session_id: str, message: str, attachment: list, message_id: str) -> dict:
-        """
-        Handle document detection using the API when a document is actually uploaded
-        """
-        logger.info("🔍 Processing DOCUMENT_DETECTION with API")
-        logger.info(f"👤 User ID: {user_id}")
-        logger.info(f"🔗 Session ID: {session_id}")
-        logger.info(f"💬 Message: {message}")
-        logger.info(f"📎 Attachment: {attachment}")
-        
-        try:
-            # Call document extraction service
-            logger.info("📞 Calling Document Extraction API")
-            logger.info(f"🌐 Service URL: {self.textract_service_url}")
-            
-            # Extract URL from attachment object
-            file_url = attachment[0].get('url', '') if attachment and len(attachment) > 0 else ''
-            
-            request_payload = {
-                'file_url': file_url
-            }
-            logger.info(f"📤 Request to API: {json.dumps(request_payload, indent=2)}")
-            
-            response = requests.post(self.textract_service_url, json=request_payload, timeout=30)
-            logger.info(f"📥 API response status: {response.status_code}")
-            
-            if response.status_code == 200:
-                extraction_result = response.json()
-                logger.info(f"✅ API response received")
-                
-                # Check for blur analysis
-                blur_analysis = extraction_result.get('blur_analysis', {})
-                overall_assessment = blur_analysis.get('overall_assessment', {})
-                is_blurry = overall_assessment.get('is_blurry', False)
-                
-                logger.info(f"📷 Image blur analysis - Is blurry: {is_blurry}")
-                
-                if is_blurry:
-                    # Ask user to reupload due to blur
-                    logger.info("⚠️ Image detected as blurry, requesting reupload")
-                    
-                    blur_response = {
-                        'messageId': message_id,
-                        'message': 'The image you uploaded appears to be blurry or unclear. Please take a clearer photo and upload it again for better processing.',
-                        'sessionId': session_id,
-                        'attachment': [],
-                        'createdAt': self.get_iso_timestamp()
-                    }
-                    return blur_response
-                
-                # Extract key information
-                detected_category = extraction_result.get('category_detection', {}).get('detected_category', 'unknown')
-                extracted_data = extraction_result.get('extracted_data', {})
-                
-                logger.info(f"🏷️ Detected category: {detected_category}")
-                logger.info(f"📊 Extracted data: {json.dumps(extracted_data, indent=2)}")
-                
-                # Store result to WhatsApp number-specific collection based on current session_id
-                collection_name = user_id
-                chat_collection = self.db[collection_name]
-                logger.info(f"💾 Storing extraction result to MongoDB collection '{collection_name}' for session '{session_id}'")
-                
-                try:
-                    update_result = chat_collection.update_one(
-                        {'userId': user_id, 'sessionId': session_id},
-                        {
-                            '$push': {
-                                'messages': {
-                                    'messageId': message_id,
-                                    'message': message,
-                                    'timestamp': self.get_iso_timestamp(),
-                                    'type': 'user',
-                                    'attachment': attachment,
-                                    'detected_category': detected_category,
-                                    'extraction_result': extraction_result,
-                                    'extracted_data': extracted_data,
-                                    'intent': 'document_detection'
-                                }
-                            },
-                            '$set': {
-                                'extracted_data': extracted_data,  # Store at session level
-                                'document_category': detected_category,
-                                'last_document_processed': self.get_iso_timestamp()
-                            },
-                            '$unset': {
-                                'awaiting_document_upload': '',  # Clear awaiting state since document is uploaded
-                                'document_prompt_sent': ''
-                            }
-                        }
-                    )
-                    logger.info(f"✅ Stored to collection '{collection_name}' and cleared awaiting document state. Modified count: {update_result.modified_count}")
-                except Exception as e:
-                    logger.error(f"❌ Failed to store to collection '{collection_name}': {str(e)}")
-                
-                # Check for unique identities and store to user database
-                if extracted_data:
-                    logger.info("🔍 Checking for unique identities in extracted data")
-                    self.store_user_identities(user_id, extracted_data)
-                
-                # Generate success message with detected category
-                success_message = f"""✅ **Document Successfully Processed!**
-
-📋 **Detection Results:**
-• Document Type: {detected_category.title()}
-• Processing Status: Completed
-• Data Extracted: ✅
-
-I've successfully extracted the information from your {detected_category} document. The data has been stored securely and is ready for use.
-
-How would you like to proceed with this document? I can help you with:
-🔄 Process transactions
-📋 Verify information  
-📞 Access related services"""
-
-                logger.info(f"💬 Generated success message for category: {detected_category}")
-                
-                response_data = {
-                    'messageId': message_id,
-                    'message': success_message,
-                    'sessionId': session_id,
-                    'attachment': [{
-                        'type': 'extraction_result',
-                        'category': detected_category,
-                        'data': extracted_data,
-                        'processing_timestamp': self.get_iso_timestamp()
-                    }],
-                    'createdAt': self.get_iso_timestamp()
-                }
-                
-                logger.info("✅ DOCUMENT_DETECTION processing completed successfully")
-                return response_data
-            else:
-                logger.error(f"❌ API returned error status: {response.status_code}")
-                logger.error(f"❌ Response text: {response.text}")
-                
-                error_response = {
-                    'messageId': message_id,
-                    'message': 'Sorry, I had trouble processing your document. Please try uploading it again.',
-                    'sessionId': session_id,
-                    'attachment': [],
-                    'createdAt': self.get_iso_timestamp()
-                }
-                return error_response
-                
-        except Exception as e:
-            logger.error(f"❌ Error in document detection API call: {str(e)}")
-            error_response = {
-                'messageId': message_id,
-                'message': f'Sorry, I encountered an error while processing your document: {str(e)}',
-                'sessionId': session_id,
-                'attachment': [],
-                'createdAt': self.get_iso_timestamp()
-            }
-            return error_response
-
-    def check_document_uploaded_in_session(self, user_id: str, session_id: str, intent_name: str) -> bool:
-        """
-        Check if a document has been uploaded in the current session for the specific intent
-        OR if we've already prompted the user for this intent
-        """
-        logger.info(f"🔍 Checking if document uploaded for intent '{intent_name}' in session {session_id}")
-        
-        try:
-            collection_name = user_id
-            chat_collection = self.db[collection_name]
-            
-            # Find session and check for document uploads
-            session_doc = chat_collection.find_one({'userId': user_id, 'sessionId': session_id})
-            
-            if session_doc:
-                # Check if we've already prompted for this specific intent
-                awaiting_document = session_doc.get('awaiting_document_upload')
-                if awaiting_document == intent_name:
-                    logger.info(f"ℹ️ Already prompted for document upload for intent '{intent_name}'")
-                    return True  # Consider as "handled" to avoid re-prompting
-                
-                # Check if any message in this session has an attachment (document upload)
-                messages = session_doc.get('messages', [])
-                for message in messages:
-                    if message.get('attachment') and len(message.get('attachment', [])) > 0:
-                        logger.info(f"✅ Document found in session for intent '{intent_name}'")
-                        return True
-                
-                # Also check if session has extraction_result or extracted_data
-                if session_doc.get('extracted_data') or session_doc.get('extraction_result'):
-                    logger.info(f"✅ Extracted data found in session for intent '{intent_name}'")
-                    return True
-            
-            logger.info(f"❌ No document found in session for intent '{intent_name}'")
-            return False
-            
-        except Exception as e:
-            logger.error(f"❌ Error checking document upload status: {str(e)}")
-            return False
-    
-    def generate_document_upload_prompt(self, intent_name: str) -> str:
-        """
-        Generate specific prompts for document upload based on intent
-        """
-        logger.info(f"📝 Generating document upload prompt for intent: {intent_name}")
-        
-        prompts = {
-            'renew_license': """I can help you renew your driving license! 📋
-
-To proceed with the renewal, I need to verify your identity and current license details. Please upload one of the following documents:
-
-📸 **Option 1:** Your current driving license (photo of the front side)
-📸 **Option 2:** Your IC (Identity Card) - front side
-
-Please take a clear photo and send it to me. I'll extract the necessary information to process your license renewal.""",
-            
-            'pay_tnb_bill': """I can help you pay your TNB electricity bill! ⚡
-
-To process your bill payment, I need to verify your account details and bill information. Please upload:
-
-📸 **TNB Bill Document:** Take a photo of your TNB bill (the upper portion showing your account number and amount due)
-
-Please ensure the photo is clear and all important details are visible. I'll extract the account information to help you with the payment process."""
-        }
-        
-        return prompts.get(intent_name, f"To proceed with '{intent_name}', please upload the required document.")
-
-    def is_conversation_ending(self, message: str) -> bool:
-        """
-        Check if the message indicates conversation ending
-        """
-        ending_keywords = [
-            'thank you', 'thanks', 'goodbye', 'bye', 'cancel', 'stop', 
-            'exit', 'quit', 'end conversation', 'that\'s all', 'no more questions'
-        ]
-        
-        message_lower = message.lower()
-        return any(keyword in message_lower for keyword in ending_keywords)
-    
-    def classify_intent_with_bedrock(self, message: str) -> dict:
->>>>>>> 40ca07ec
         """
         Handle license renewal confirmation and year selection flow
         """
@@ -1679,7 +1382,6 @@
         logger.info(f"📝 Input message: '{message}'")
         logger.info(f"🤖 Intent result: {json.dumps(intent_result, indent=2)}")
         
-<<<<<<< HEAD
         try:
             collection_name = user_id
             chat_collection = self.db[collection_name]
@@ -3218,8 +2920,6 @@
         logger.info("🤖 Starting Bedrock intent classification")
         logger.info(f"💬 Message to classify: {message}")
         
-=======
->>>>>>> 40ca07ec
         prompt = f"""Classify the intent of this government service request message. Return ONLY valid JSON.
 
 Message: "{message}"
@@ -3227,6 +2927,7 @@
 Available intents and their descriptions:
 - renew_license: User wants to renew their driving license
 - pay_tnb_bill: User wants to pay TNB electricity bill
+- document_upload: User is uploading or sharing a document for processing
 - document_upload: User is uploading or sharing a document for processing
 - license_inquiry: Questions about driving license, license application, license status
 - tnb_inquiry: Questions about TNB bills, electricity bills, TNB account, power bills
@@ -3236,20 +2937,14 @@
 - document_inquiry: Questions about required documents, document verification
 - general_inquiry: General questions about government services
 - greeting: Greetings, introductions, how are you messages
-<<<<<<< HEAD
 - check_context: Simple confirmations like "yes", "correct", "ok" without clear context that need database lookup
-=======
->>>>>>> 40ca07ec
 - unknown: Cannot determine intent from the message
 
 For specific topics, map the intent to these topics:
 - renew_license → topic: "renew license"
 - pay_tnb_bill → topic: "pay tnb bill"
 - document_upload → topic: "document processing"
-<<<<<<< HEAD
 - check_context → topic: "context verification"
-=======
->>>>>>> 40ca07ec
 
 Return JSON format:
 {{
@@ -3305,6 +3000,11 @@
         logger.info(f"👤 User ID: {user_id}")
         logger.info(f"📊 Extracted data: {json.dumps(extracted_data, indent=2)}")
         
+        # Updated identity fields to match new API response
+        identity_fields = [
+            'identity_no', 'license_number', 'account_number', 'tnb_account_number',
+            'license_no', 'account_no', 'full_name'
+        ]
         # Updated identity fields to match new API response
         identity_fields = [
             'identity_no', 'license_number', 'account_number', 'tnb_account_number',
@@ -3338,6 +3038,74 @@
                 logger.error(f"❌ Failed to store user identities: {str(e)}")
         else:
             logger.info("ℹ️ No unique identities found in extracted data")
+    
+    def generate_data_confirmation_message(self, category: str, extracted_data: dict) -> str:
+        """
+        Generate confirmation message with extracted key data for user verification
+        """
+        logger.info(f"📝 Generating confirmation message for category: {category}")
+        
+        if category == 'license':
+            # Extract key license information
+            full_name = extracted_data.get('full_name', 'Not found')
+            identity_no = extracted_data.get('identity_no', 'Not found')
+            license_number = extracted_data.get('license_number', 'Not found')
+            
+            confirmation_msg = f"""I've successfully processed your driving license. Please confirm the following details:
+
+📋 **Extracted Information:**
+• Full Name: {full_name}
+• Identity Number: {identity_no}
+• License Number: {license_number}
+
+Is this information correct? Please reply "Yes" to confirm or "No" if any details need correction."""
+            
+            logger.info(f"📄 License confirmation generated for: {full_name}")
+            return confirmation_msg
+            
+        elif category == 'tnb_bill':
+            # Extract key TNB bill information
+            account_number = extracted_data.get('account_number', extracted_data.get('tnb_account_number', 'Not found'))
+            customer_name = extracted_data.get('customer_name', extracted_data.get('full_name', 'Not found'))
+            bill_amount = extracted_data.get('bill_amount', extracted_data.get('amount_due', 'Not found'))
+            
+            confirmation_msg = f"""I've successfully processed your TNB bill. Please confirm the following details:
+
+📋 **Extracted Information:**
+• Customer Name: {customer_name}
+• TNB Account Number: {account_number}
+• Bill Amount: {bill_amount}
+
+Is this information correct? Please reply "Yes" to confirm or "No" if any details need correction."""
+            
+            logger.info(f"💡 TNB bill confirmation generated for account: {account_number}")
+            return confirmation_msg
+            
+        else:
+            # Generic confirmation for other document types
+            key_fields = []
+            
+            # Look for common identity fields
+            if 'full_name' in extracted_data:
+                key_fields.append(f"• Full Name: {extracted_data['full_name']}")
+            if 'identity_no' in extracted_data:
+                key_fields.append(f"• Identity Number: {extracted_data['identity_no']}")
+            if 'account_number' in extracted_data:
+                key_fields.append(f"• Account Number: {extracted_data['account_number']}")
+            
+            if key_fields:
+                confirmation_msg = f"""I've successfully processed your document. Please confirm the following details:
+
+📋 **Extracted Information:**
+{chr(10).join(key_fields)}
+
+Is this information correct? Please reply "Yes" to confirm or "No" if any details need correction."""
+            else:
+                confirmation_msg = f"I've processed your document (category: {category}). The document has been analyzed and stored. How can I assist you further?"
+            
+            logger.info(f"📄 Generic confirmation generated for category: {category}")
+            return confirmation_msg
+
     
     def generate_data_confirmation_message(self, category: str, extracted_data: dict) -> str:
         """
@@ -3794,6 +3562,7 @@
             'renew_license': "I can help you renew your driving license. To proceed with the renewal and verify your identity, please upload a photo of your IC (Identity Card) or current driving license. This will help me validate your details and assist you better.",
             'pay_tnb_bill': "I can assist you with paying your TNB electricity bill. To proceed with the payment and verify your account, please take a photo of the upper part of your TNB bill (showing your account details and amount due). This will help me process your payment accurately.",
             'document_upload': "I'm ready to process your document! Please upload a clear photo of your document and I'll extract the information for you.",
+            'document_upload': "I'm ready to process your document! Please upload a clear photo of your document and I'll extract the information for you.",
             'license_inquiry': "I can help you with driving license services. Would you like to check license status, apply for renewal, or get information about license requirements?",
             'tnb_inquiry': "I can assist you with TNB electricity bill services. Would you like to check your bill status, view payment history, or process a payment?",
             'jpj_inquiry': "I can help you with JPJ vehicle services. Would you like information about vehicle registration, road tax, or other JPJ services?",
